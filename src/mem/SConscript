--- conflicted
+++ resolved
@@ -41,24 +41,14 @@
 Source('packet.cc')
 Source('port.cc')
 Source('tport.cc')
-Source('vport.cc')
+Source('fs_translating_port_proxy.cc')
+Source('se_translating_port_proxy.cc')
 
 if env['TARGET_ISA'] != 'no':
     SimObject('PhysicalMemory.py')
     Source('dram.cc')
-<<<<<<< HEAD
     Source('page_table.cc')
     Source('physical.cc')
-    Source('translating_port.cc')
-=======
-    Source('physical.cc')
-
-if env['FULL_SYSTEM']:
-    Source('fs_translating_port_proxy.cc')
-elif env['TARGET_ISA'] != 'no':
-    Source('page_table.cc')
-    Source('se_translating_port_proxy.cc')
->>>>>>> 4acca8a0
 
 DebugFlag('Bus')
 DebugFlag('BusAddrRanges')
