--- conflicted
+++ resolved
@@ -79,11 +79,7 @@
     regs->intRegFile[16] = cpuId;
     regs->intRegFile[0] = cpuId;
 
-<<<<<<< HEAD
-    regs->pc = regs->ipr[IPR_PAL_BASE] + (new ResetFault)->vect();
-=======
-    regs->pc = regs->miscRegs.readReg(IPR_PAL_BASE) + fault_addr(ResetFault);
->>>>>>> 96fd6b5c
+    regs->pc = regs->miscRegs.readReg(IPR_PAL_BASE) + (new ResetFault)->vect();
     regs->npc = regs->pc + sizeof(MachInst);
 }
 
@@ -146,17 +142,10 @@
         }
     }
 
-<<<<<<< HEAD
-    if (ipl && ipl > ipr[IPR_IPLR]) {
-        ipr[IPR_ISR] = summary;
-        ipr[IPR_INTID] = ipl;
-        cpu->trap(new InterruptFault);
-=======
     if (ipl && ipl > cpu->readMiscReg(IPR_IPLR)) {
         cpu->setMiscReg(IPR_ISR, summary);
         cpu->setMiscReg(IPR_INTID, ipl);
-        cpu->trap(InterruptFault);
->>>>>>> 96fd6b5c
+        cpu->trap(new InterruptFault);
         DPRINTF(Flow, "Interrupt! IPLR=%d ipl=%d summary=%x\n",
                 cpu->readMiscReg(IPR_IPLR), ipl, summary);
     }
@@ -187,35 +176,21 @@
         panic("Arithmetic traps are unimplemented!");
 
     // exception restart address
-<<<<<<< HEAD
     if (!fault->isA<InterruptFault>() || !inPalMode())
-        ipr[AlphaISA::IPR_EXC_ADDR] = regs.pc;
-=======
-    if (fault != InterruptFault || !inPalMode())
         setMiscReg(AlphaISA::IPR_EXC_ADDR, regs.pc);
->>>>>>> 96fd6b5c
 
     if (fault->isA<PalFault>() || fault->isA<ArithmeticFault>() /* ||
         fault == InterruptFault && !inPalMode() */) {
-<<<<<<< HEAD
         // traps...  skip faulting instruction.
-        ipr[AlphaISA::IPR_EXC_ADDR] += 4;
-=======
-        // traps...  skip faulting instruction
         setMiscReg(AlphaISA::IPR_EXC_ADDR,
                    readMiscReg(AlphaISA::IPR_EXC_ADDR) + 4);
->>>>>>> 96fd6b5c
     }
 
     if (!inPalMode())
         AlphaISA::swap_palshadow(&regs, true);
 
-<<<<<<< HEAD
-    regs.pc = ipr[AlphaISA::IPR_PAL_BASE] +
+    regs.pc = readMiscReg(AlphaISA::IPR_PAL_BASE) +
         (dynamic_cast<AlphaFault *>(fault.get()))->vect();
-=======
-    regs.pc = readMiscReg(AlphaISA::IPR_PAL_BASE) + AlphaISA::fault_addr(fault);
->>>>>>> 96fd6b5c
     regs.npc = regs.pc + sizeof(MachInst);
 }
 
@@ -239,13 +214,8 @@
 
     // jump to expection address (PAL PC bit set here as well...)
     if (!use_pc)
-<<<<<<< HEAD
-        regs->npc = ipr[IPR_PAL_BASE] +
+        regs->npc = regs->miscRegs.readReg(IPR_PAL_BASE) +
             (dynamic_cast<AlphaFault *>(fault.get()))->vect();
-=======
-        regs->npc = regs->miscRegs.readReg(IPR_PAL_BASE) +
-            fault_addr(fault);
->>>>>>> 96fd6b5c
     else
         regs->npc = regs->miscRegs.readReg(IPR_PAL_BASE) + pc;
 
